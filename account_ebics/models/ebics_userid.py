--- conflicted
+++ resolved
@@ -403,11 +403,7 @@
         else:
             lang = self.env.user.lang or self.env["res.lang"].search([])[0].code
             lang = lang[:2]
-<<<<<<< HEAD
-        tmp_dir = os.path.normpath(self.ebics_config_id.ebics_host + "/tmp")
-=======
         tmp_dir = os.path.normpath(self.ebics_config_id.ebics_keys + "/tmp")
->>>>>>> 467e139a
         if not os.path.isdir(tmp_dir):
             os.makedirs(tmp_dir, mode=0o700)
         fn_date = fields.Date.today().isoformat()
@@ -483,11 +479,7 @@
             raise UserError(error) from err
 
         public_bank_keys = public_bank_keys.encode()
-<<<<<<< HEAD
-        tmp_dir = os.path.normpath(self.ebics_config_id.ebics_host + "/tmp")
-=======
         tmp_dir = os.path.normpath(self.ebics_config_id.ebics_keys + "/tmp")
->>>>>>> 467e139a
         if not os.path.isdir(tmp_dir):
             os.makedirs(tmp_dir, mode=0o700)
         fn_date = fields.Date.today().isoformat()
